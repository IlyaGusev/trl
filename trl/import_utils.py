--- conflicted
+++ resolved
@@ -97,17 +97,16 @@
     return find_spec("wandb") is not None
 
 
-<<<<<<< HEAD
+def is_sklearn_available() -> bool:
+    return find_spec("sklearn") is not None
+
+
 def is_llmblender_available() -> bool:
     return find_spec("llm_blender") is not None
 
 
 def is_openai_available() -> bool:
     return find_spec("openai") is not None
-=======
-def is_sklearn_available() -> bool:
-    return find_spec("sklearn") is not None
->>>>>>> 75de236c
 
 
 def is_xpu_available() -> bool:
